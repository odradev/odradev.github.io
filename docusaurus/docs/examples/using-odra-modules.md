--- conflicted
+++ resolved
@@ -15,15 +15,6 @@
 edition = "2021"
 
 [dependencies]
-<<<<<<< HEAD
-odra = "2.0.1"
-
-[dev-dependencies]
-odra-test = "2.0.1"
-
-[build-dependencies]
-odra-build = "2.0.1"
-=======
 odra = "2.1.0"
 
 [dev-dependencies]
@@ -31,7 +22,6 @@
 
 [build-dependencies]
 odra-build = "2.1.0"
->>>>>>> 09531651
 
 [[bin]]
 name = "my_project_build_contract"
@@ -55,13 +45,8 @@
 
 ```toml title=Cargo.toml
 [dependencies]
-<<<<<<< HEAD
-odra = "2.0.1"
-odra-modules = "2.0.1""
-=======
 odra = "2.1.0"
 odra-modules = "2.1.0"
->>>>>>> 09531651
 ```
 
 Now, the only thing left is to add a module to your contract.
