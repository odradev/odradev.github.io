--- conflicted
+++ resolved
@@ -141,17 +141,6 @@
 edition = "2021"
 
 [dependencies]
-<<<<<<< HEAD
-odra = { version = "2.0.1", features = [], default-features = false }
-odra-modules = { version = "2.0.1", features = [], default-features = false }
-odra-casper-livenet-env = { version = "2.0.1", optional = true }
-
-[dev-dependencies]
-odra-test = { version = "2.0.1", features = [], default-features = false }
-
-[build-dependencies]
-odra-build = { version = "2.0.1", features = [], default-features = false }
-=======
 odra = { version = "2.1.0", features = [], default-features = false }
 odra-modules = { version = "2.1.0", features = [], default-features = false }
 odra-casper-livenet-env = { version = "2.1.0", optional = true }
@@ -161,7 +150,6 @@
 
 [build-dependencies]
 odra-build = { version = "2.1.0", features = [], default-features = false }
->>>>>>> 09531651
 
 [features]
 default = []
