// @ts-check
// Note: type annotations allow type checking and IDEs autocompletion

/** @type {import('@docusaurus/types').Config} */
const config = {
    title: 'Odra',
    tagline: 'Writing smart contracts have never been easier!',
    url: 'https://odra.dev',
    baseUrl: '/',
    onBrokenLinks: 'throw',
    onBrokenMarkdownLinks: 'warn',
    favicon: 'img/favicon.ico',

    // GitHub pages deployment config.
    // If you aren't using GitHub pages, you don't need these.
    organizationName: 'odradev', // Usually your GitHub org/user name.
    projectName: 'odra', // Usually your repo name.

    // Even if you don't use internalization, you can use this field to set useful
    // metadata like html lang. For example, if your site is Chinese, you may want
    // to replace "en" with "zh-Hans".
    i18n: {
        defaultLocale: 'en',
        locales: ['en'],
    },

    plugins: [
        [require.resolve('docusaurus-lunr-search'), {
            excludeRoutes: [
                'docs/0.2.0/**/*',
                'docs/0.3.0/**/*',
                'docs/0.3.1/**/*',
                'docs/0.4.0/**/*',
                'docs/0.5.0/**/*',
                'docs/0.6.0/**/*',
                'docs/0.7.0/**/*',
                'docs/0.8.0/**/*',
                'docs/0.9.0/**/*',
                'docs/0.9.1/**/*',
            ]
        }]],

    presets: [
        [
            'classic',
            /** @type {import('@docusaurus/preset-classic').Options} */
            ({
                blog: {
                    showReadingTime: true,
                    blogSidebarCount: 0,
                    postsPerPage: 'ALL',
                },
                docs: {
                    sidebarPath: require.resolve('./sidebars.js'),
                    includeCurrentVersion: true,
<<<<<<< HEAD
                    showLastUpdateTime: true,
                    lastVersion: '0.9.1',
=======
                    lastVersion: '1.0.0',
>>>>>>> f640457d
                    versions: {
                        current: {
                            label: 'next',
                        },
                    },
                },
                theme: {
                    customCss: require.resolve('./src/css/custom.css'),
                },
            }),
        ],
    ],

    markdown: {
        mermaid: true,
    },
    themes: ['@docusaurus/theme-mermaid'],


    themeConfig:
    /** @type {import('@docusaurus/preset-classic').ThemeConfig} */
        ({
            colorMode: {
                defaultMode: 'dark',
                disableSwitch: false,
                respectPrefersColorScheme: false,
            },
            navbar: {
                logo: {
                    alt: 'Odra Logo',
                    src: 'img/small_logo_light.png',
                    srcDark: 'img/small_logo_dark.png',
                },
                items: [
                    {
                        to: '/blog',
                        label: 'Blog',
                        position: 'left'
                    },
                    {
                        to: '/docs',
                        label: 'Docs',
                        position: 'left'
                    },
                    {
                        type: 'docsVersionDropdown',
                        position: 'right',
                        dropdownActiveClassDisabled: true,
                    },
                    {
                        href: 'https://github.com/odradev/odra',
                        label: 'GitHub',
                        position: 'right',
                    },
                    {
                        href: 'https://twitter.com/odradev',
                        label: 'Twitter',
                        position: 'right',
                    },
                    {
                        href: 'https://discord.gg/Mm5ABc9P8k',
                        label: 'Discord',
                        position: 'right',
                    }
                ],
            },
            footer: {
                style: 'light',
                copyright: 'by <a href="https://odra.dev">odra.dev<a>',
            },
            prism: {
                theme: require('prism-react-renderer/themes/github'),
                darkTheme: require('prism-react-renderer/themes/vsDark'),
                additionalLanguages: ['rust', 'solidity'],
            },
        }),
};

module.exports = config;
<|MERGE_RESOLUTION|>--- conflicted
+++ resolved
@@ -53,12 +53,8 @@
                 docs: {
                     sidebarPath: require.resolve('./sidebars.js'),
                     includeCurrentVersion: true,
-<<<<<<< HEAD
                     showLastUpdateTime: true,
-                    lastVersion: '0.9.1',
-=======
                     lastVersion: '1.0.0',
->>>>>>> f640457d
                     versions: {
                         current: {
                             label: 'next',
